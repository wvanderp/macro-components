--- conflicted
+++ resolved
@@ -7,13 +7,11 @@
 const Box = props => <div {...props} />
 const Text = props => <div {...props} />
 const Heading = props => <h2 {...props} />
-<<<<<<< HEAD
 const NoName = props => <pre {...props} />
-=======
+
 Box.displayName = 'Box'
 Text.displayName = 'Text'
 Heading.displayName = 'Heading'
->>>>>>> d0c2a423
 
 test('returns a component', t => {
   const Card = macro(({ h1, div }) => (
