--- conflicted
+++ resolved
@@ -194,7 +194,6 @@
   t.is(json, null)
 })
 
-<<<<<<< HEAD
 test('accepts an optional childTypes argument', t => {
   const stub = sinon.stub(console, 'error')
   const Card = macro(({ Heading }) => (
@@ -215,7 +214,7 @@
   t.true(stub.calledOnce)
   stub.restore()
 })
-=======
+
 test('element function can use component type as keys', t => {
   const Card = macro(elements => (
     <div>
@@ -232,5 +231,4 @@
   t.is(json.children[0].children[0], 'Hello')
   t.is(json.children[1].type, 'pre')
   t.is(json.children[1].children[0], 'Hi')
-})
->>>>>>> 5a235035
+})